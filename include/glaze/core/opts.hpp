// Glaze Library
// For the license information refer to glaze.hpp

#pragma once

#include <cstdint>

#include "glaze/util/type_traits.hpp"

namespace glz
{
   // format
<<<<<<< HEAD
   inline constexpr uint32_t binary = 0; // same as BEVE format
   inline constexpr uint32_t beve = 0;
   inline constexpr uint32_t BSON = 5;
   inline constexpr uint32_t json = 10;
=======
   inline constexpr uint32_t INVALID = 0;
   inline constexpr uint32_t BEVE = 1;
   inline constexpr uint32_t JSON = 10;
>>>>>>> e3de571a
   inline constexpr uint32_t JSON_PTR = 20;
   inline constexpr uint32_t NDJSON = 100; // new line delimited JSON
   inline constexpr uint32_t MUSTACHE = 500;
   inline constexpr uint32_t CSV = 10000;

   // layout
   inline constexpr uint8_t rowwise = 0;
   inline constexpr uint8_t colwise = 1;

   enum struct float_precision : uint8_t { //
      full, //
      float32 = 4, //
      float64 = 8, //
      float128 = 16 //
   };

   // We use 16 padding bytes because surrogate unicode pairs require 12 bytes
   // and we want a power of 2 buffer
   inline constexpr uint32_t padding_bytes = 16;

   // Write padding bytes simplifies our dump calculations by making sure we have significant excess
   inline constexpr size_t write_padding_bytes = 256;

   // We use a alias to a char for booleans so that compiler errors will print "0" or "1" rather than "true" or
   // "false" This shortens compiler error printouts significantly.
   // We use a macro rather than an alias because some compilers print out alias definitions, extending length.
   // We tried a uint8_t in the past, but in many cases compilers would print out "unsigned char"
   // int8_t also would produce "signed char"
#define bool_t char

   // This macro exists so that we can change the default behavior
   // to easily run tests as if strings were not null terminated
#ifndef GLZ_NULL_TERMINATED
#define GLZ_NULL_TERMINATED true
#endif

   struct opts
   {
      // USER CONFIGURABLE
      uint32_t format = JSON;
      bool_t null_terminated = GLZ_NULL_TERMINATED; // Whether the input buffer is null terminated
      bool_t comments = false; // Support reading in JSONC style comments
      bool_t error_on_unknown_keys = true; // Error when an unknown key is encountered
      bool_t skip_null_members = true; // Skip writing out params in an object if the value is null
      bool_t use_hash_comparison = true; // Will replace some string equality checks with hash checks
      bool_t prettify = false; // Write out prettified JSON
      bool_t minified = false; // Require minified input for JSON, which results in faster read performance
      char indentation_char = ' '; // Prettified JSON indentation char
      uint8_t indentation_width = 3; // Prettified JSON indentation size
      bool_t new_lines_in_arrays = true; // Whether prettified arrays should have new lines for each element
      bool_t shrink_to_fit = false; // Shrinks dynamic containers to new size to save memory
      bool_t write_type_info = true; // Write type info for meta objects in variants
      bool_t error_on_missing_keys = false; // Require all non nullable keys to be present in the object. Use
                                            // skip_null_members = false to require nullable members
      bool_t error_on_const_read =
         false; // Error if attempt is made to read into a const value, by default the value is skipped without error
      bool_t validate_skipped = false; // If full validation should be performed on skipped values
      bool_t validate_trailing_whitespace =
         false; // If, after parsing a value, we want to validate the trailing whitespace

      uint8_t layout = rowwise; // CSV row wise output/input

      // The maximum precision type used for writing floats, higher precision floats will be cast down to this precision
      float_precision float_max_write_precision{};
      bool_t parse_ints_as_type_cast_doubles{}; // By default Glaze rejects decimals and negative exponents when parsing
                                                // integers
      // Turn on this option to read JSON integers with double precision that is cast to the integer type
      // Note: it is not recommended to use this option generally, instead use a floating point type if necessary or
      // use glz::custom to define your desired conversion precision and approach (truncation vs rounding)

      bool_t bools_as_numbers = false; // Read and write booleans with 1's and 0's

      bool_t escaped_unicode_key_conversion =
         false; // JSON does not require escaped unicode keys to match with unescaped UTF-8
      // This enables automatic escaped unicode unescaping and matching for keys in glz::object, but it comes at a
      // performance cost.

      bool_t quoted_num = false; // treat numbers as quoted or array-like types as having quoted numbers
      bool_t number = false; // read numbers as strings and write these string as numbers
      bool_t raw = false; // write out string like values without quotes
      bool_t raw_string =
         false; // do not decode/encode escaped characters for strings (improves read/write performance)
      bool_t structs_as_arrays = false; // Handle structs (reading/writing) without keys, which applies
      bool_t allow_conversions = true; // Whether conversions between convertible types are
      // allowed in binary, e.g. double -> float

      bool_t partial_read =
         false; // Reads into only existing fields and elements and then exits without parsing the rest of the input

      // glaze_object_t concepts
      bool_t partial_read_nested = false; // Advance the partially read struct to the end of the struct
      bool_t concatenate = true; // Concatenates ranges of std::pair into single objects when writing

      bool_t hide_non_invocable =
         true; // Hides non-invocable members from the cli_menu (may be applied elsewhere in the future)

      enum struct internal : uint32_t {
         none = 0,
         opening_handled = 1 << 0, // the opening character has been handled
         closing_handled = 1 << 1, // the closing character has been handled
         ws_handled = 1 << 2, // whitespace has already been parsed
         no_header = 1 << 3, // whether or not a binary header is needed
         disable_write_unknown =
            1 << 4, // whether to turn off writing unknown fields for a glz::meta specialized for unknown writing
         is_padded = 1 << 5, // whether or not the read buffer is padded
         disable_padding = 1 << 6, // to explicitly disable padding for contexts like includers
         write_unchecked = 1 << 7 // the write buffer has sufficient space and does not need to be checked
      };
      // Sufficient space is only applicable to writing certain types and based on the write_padding_bytes

      // INTERNAL USE
      uint32_t internal{}; // default should be 0

      [[nodiscard]] constexpr bool operator==(const opts&) const noexcept = default;
   };

#undef bool_t

   consteval bool has_opening_handled(opts o) { return o.internal & uint32_t(opts::internal::opening_handled); }

   consteval bool has_closing_handled(opts o) { return o.internal & uint32_t(opts::internal::closing_handled); }

   consteval bool has_ws_handled(opts o) { return o.internal & uint32_t(opts::internal::ws_handled); }

   consteval bool has_no_header(opts o) { return o.internal & uint32_t(opts::internal::no_header); }

   consteval bool has_disable_write_unknown(opts o)
   {
      return o.internal & uint32_t(opts::internal::disable_write_unknown);
   }

   consteval bool has_is_padded(opts o) { return o.internal & uint32_t(opts::internal::is_padded); }

   consteval bool has_disable_padding(opts o) { return o.internal & uint32_t(opts::internal::disable_padding); }

   consteval bool has_write_unchecked(opts o) { return o.internal & uint32_t(opts::internal::write_unchecked); }

   template <opts Opts>
   constexpr auto opening_handled()
   {
      opts ret = Opts;
      ret.internal |= uint32_t(opts::internal::opening_handled);
      return ret;
   }

   template <opts Opts>
   constexpr auto opening_and_closing_handled()
   {
      opts ret = Opts;
      ret.internal |= (uint32_t(opts::internal::opening_handled) | uint32_t(opts::internal::closing_handled));
      return ret;
   }

   template <opts Opts>
   constexpr auto opening_handled_off()
   {
      opts ret = Opts;
      ret.internal &= ~uint32_t(opts::internal::opening_handled);
      return ret;
   }

   template <opts Opts>
   constexpr auto opening_and_closing_handled_off()
   {
      opts ret = Opts;
      ret.internal &= ~(uint32_t(opts::internal::opening_handled) | uint32_t(opts::internal::closing_handled));
      return ret;
   }

   template <opts Opts>
   constexpr auto ws_handled()
   {
      opts ret = Opts;
      ret.internal |= uint32_t(opts::internal::ws_handled);
      return ret;
   }

   template <opts Opts>
   constexpr auto ws_handled_off()
   {
      opts ret = Opts;
      ret.internal &= ~uint32_t(opts::internal::ws_handled);
      return ret;
   }

   template <opts Opts>
   constexpr auto no_header_on()
   {
      opts ret = Opts;
      ret.internal |= uint32_t(opts::internal::no_header);
      return ret;
   }

   template <opts Opts>
   constexpr auto no_header_off()
   {
      opts ret = Opts;
      ret.internal &= ~uint32_t(opts::internal::no_header);
      return ret;
   }

   template <opts Opts>
   constexpr auto is_padded_on()
   {
      opts ret = Opts;
      ret.internal |= uint32_t(opts::internal::is_padded);
      return ret;
   }

   template <opts Opts>
   constexpr auto is_padded_off()
   {
      opts ret = Opts;
      ret.internal &= ~uint32_t(opts::internal::is_padded);
      return ret;
   }

   template <opts Opts>
   constexpr auto disable_padding_on()
   {
      opts ret = Opts;
      ret.internal |= uint32_t(opts::internal::disable_padding);
      return ret;
   }

   template <opts Opts>
   constexpr auto disable_padding_off()
   {
      opts ret = Opts;
      ret.internal &= ~uint32_t(opts::internal::disable_padding);
      return ret;
   }

   template <opts Opts>
   constexpr auto write_unchecked_on()
   {
      opts ret = Opts;
      ret.internal |= uint32_t(opts::internal::write_unchecked);
      return ret;
   }

   template <opts Opts>
   constexpr auto write_unchecked_off()
   {
      opts ret = Opts;
      ret.internal &= ~uint32_t(opts::internal::write_unchecked);
      return ret;
   }

   template <opts Opts, auto member_ptr>
   constexpr auto set_opt(auto&& value)
   {
      opts ret = Opts;
      ret.*member_ptr = value;
      return ret;
   }

   template <opts Opts, auto member_ptr>
   constexpr auto opt_on()
   {
      opts ret = Opts;
      ret.*member_ptr = true;
      return ret;
   }

   template <opts Opts, auto member_ptr>
   inline constexpr auto opt_true = opt_on<Opts, member_ptr>();

   template <opts Opts, auto member_ptr>
   constexpr auto opt_off()
   {
      opts ret = Opts;
      ret.*member_ptr = false;
      return ret;
   }

   template <opts Opts, auto member_ptr>
   inline constexpr auto opt_false = opt_off<Opts, member_ptr>();

   template <opts Opts>
   constexpr auto disable_write_unknown_off()
   {
      opts ret = Opts;
      ret.internal &= ~uint32_t(opts::internal::disable_write_unknown);
      return ret;
   }

   template <opts Opts>
   constexpr auto disable_write_unknown_on()
   {
      opts ret = Opts;
      ret.internal |= uint32_t(opts::internal::disable_write_unknown);
      return ret;
   }

   template <opts Opts>
   constexpr auto set_binary()
   {
      opts ret = Opts;
      ret.format = BEVE;
      return ret;
   }

   template <opts Opts>
   constexpr auto set_json()
   {
      opts ret = Opts;
      ret.format = JSON;
      return ret;
   }
}

namespace glz
{
   namespace detail
   {
      template <uint32_t Format = INVALID, class T = void>
      struct to;

<<<<<<< HEAD
      template <class T = void>
      struct from_binary;
      
      template <class T = void>
      struct to_bson;

      template <class T = void>
      struct from_bson;
=======
      template <uint32_t Format = INVALID, class T = void>
      struct to_partial;
>>>>>>> e3de571a

      template <uint32_t Format = INVALID, class T = void>
      struct from;

      template <uint32_t Format = INVALID>
      struct skip_value;
   }

   template <class T>
   concept write_beve_supported = requires { detail::to<BEVE, std::remove_cvref_t<T>>{}; };

   template <class T>
<<<<<<< HEAD
   concept read_binary_supported = requires { detail::from_binary<std::remove_cvref_t<T>>{}; };
   
   template <class T>
   concept write_bson_supported = requires { detail::to_bson<std::remove_cvref_t<T>>{}; };

   template <class T>
   concept read_bson_supported = requires { detail::from_bson<std::remove_cvref_t<T>>{}; };
=======
   concept read_beve_supported = requires { detail::from<BEVE, std::remove_cvref_t<T>>{}; };
>>>>>>> e3de571a

   template <class T>
   concept write_json_supported = requires { detail::to<JSON, std::remove_cvref_t<T>>{}; };

   template <class T>
   concept read_json_supported = requires { detail::from<JSON, std::remove_cvref_t<T>>{}; };

   template <class T>
   concept write_ndjson_supported = requires { detail::to<NDJSON, std::remove_cvref_t<T>>{}; };

   template <class T>
   concept read_ndjson_supported = requires { detail::from<NDJSON, std::remove_cvref_t<T>>{}; };

   template <class T>
   concept write_csv_supported = requires { detail::to<CSV, std::remove_cvref_t<T>>{}; };

   template <class T>
   concept read_csv_supported = requires { detail::from<CSV, std::remove_cvref_t<T>>{}; };

   template <uint32_t Format, class T>
   consteval bool write_format_supported()
   {
      if constexpr (Format == BEVE) {
         return write_beve_supported<T>;
      }
<<<<<<< HEAD
      else if constexpr (Format == BSON) {
         return write_bson_supported<T>;
      }
      else if constexpr (Format == json) {
=======
      else if constexpr (Format == JSON) {
>>>>>>> e3de571a
         return write_json_supported<T>;
      }
      else if constexpr (Format == NDJSON) {
         return write_ndjson_supported<T>;
      }
      else if constexpr (Format == CSV) {
         return write_csv_supported<T>;
      }
      else {
         static_assert(false_v<T>, "Glaze metadata is probably needed for your type");
      }
   }

   template <uint32_t Format, class T>
   consteval bool read_format_supported()
   {
      if constexpr (Format == BEVE) {
         return read_beve_supported<T>;
      }
<<<<<<< HEAD
      if constexpr (Format == BSON) {
         return read_bson_supported<T>;
      }
      else if constexpr (Format == json) {
=======
      else if constexpr (Format == JSON) {
>>>>>>> e3de571a
         return read_json_supported<T>;
      }
      else if constexpr (Format == NDJSON) {
         return read_ndjson_supported<T>;
      }
      else if constexpr (Format == CSV) {
         return read_csv_supported<T>;
      }
      else {
         static_assert(false_v<T>, "Glaze metadata is probably needed for your type");
      }
   }

   template <uint32_t Format, class T>
   concept write_supported = write_format_supported<Format, T>();

   template <uint32_t Format, class T>
   concept read_supported = read_format_supported<Format, T>();
}<|MERGE_RESOLUTION|>--- conflicted
+++ resolved
@@ -10,16 +10,9 @@
 namespace glz
 {
    // format
-<<<<<<< HEAD
-   inline constexpr uint32_t binary = 0; // same as BEVE format
-   inline constexpr uint32_t beve = 0;
-   inline constexpr uint32_t BSON = 5;
-   inline constexpr uint32_t json = 10;
-=======
    inline constexpr uint32_t INVALID = 0;
    inline constexpr uint32_t BEVE = 1;
    inline constexpr uint32_t JSON = 10;
->>>>>>> e3de571a
    inline constexpr uint32_t JSON_PTR = 20;
    inline constexpr uint32_t NDJSON = 100; // new line delimited JSON
    inline constexpr uint32_t MUSTACHE = 500;
@@ -339,19 +332,8 @@
       template <uint32_t Format = INVALID, class T = void>
       struct to;
 
-<<<<<<< HEAD
-      template <class T = void>
-      struct from_binary;
-      
-      template <class T = void>
-      struct to_bson;
-
-      template <class T = void>
-      struct from_bson;
-=======
       template <uint32_t Format = INVALID, class T = void>
       struct to_partial;
->>>>>>> e3de571a
 
       template <uint32_t Format = INVALID, class T = void>
       struct from;
@@ -364,17 +346,7 @@
    concept write_beve_supported = requires { detail::to<BEVE, std::remove_cvref_t<T>>{}; };
 
    template <class T>
-<<<<<<< HEAD
-   concept read_binary_supported = requires { detail::from_binary<std::remove_cvref_t<T>>{}; };
-   
-   template <class T>
-   concept write_bson_supported = requires { detail::to_bson<std::remove_cvref_t<T>>{}; };
-
-   template <class T>
-   concept read_bson_supported = requires { detail::from_bson<std::remove_cvref_t<T>>{}; };
-=======
    concept read_beve_supported = requires { detail::from<BEVE, std::remove_cvref_t<T>>{}; };
->>>>>>> e3de571a
 
    template <class T>
    concept write_json_supported = requires { detail::to<JSON, std::remove_cvref_t<T>>{}; };
@@ -400,14 +372,7 @@
       if constexpr (Format == BEVE) {
          return write_beve_supported<T>;
       }
-<<<<<<< HEAD
-      else if constexpr (Format == BSON) {
-         return write_bson_supported<T>;
-      }
-      else if constexpr (Format == json) {
-=======
       else if constexpr (Format == JSON) {
->>>>>>> e3de571a
          return write_json_supported<T>;
       }
       else if constexpr (Format == NDJSON) {
@@ -427,14 +392,7 @@
       if constexpr (Format == BEVE) {
          return read_beve_supported<T>;
       }
-<<<<<<< HEAD
-      if constexpr (Format == BSON) {
-         return read_bson_supported<T>;
-      }
-      else if constexpr (Format == json) {
-=======
       else if constexpr (Format == JSON) {
->>>>>>> e3de571a
          return read_json_supported<T>;
       }
       else if constexpr (Format == NDJSON) {
