// Glaze Library
// For the license information refer to glaze.hpp

#pragma once

#include "glaze/core/format.hpp"
#include "glaze/util/dump.hpp"
#include "glaze/binary/header.hpp"
#include "glaze/core/read.hpp"

namespace glaze
{
   namespace detail
   {
      template <class T = void>
      struct from_binary {};
      
      template <>
      struct read<binary>
      {
         template <class T, class It0, class It1>
         static void op(T&& value, It0&& it, It1&& end) {
            from_binary<std::decay_t<T>>::op(std::forward<T>(value), std::forward<It0>(it), std::forward<It1>(end));
         }
      };
      
      template <class T>
      requires (num_t<T> || std::same_as<T, bool> || std::same_as<T, std::vector<bool>::reference> || std::same_as<T, std::vector<bool>::const_reference>)
      struct from_binary<T>
      {
         static void op(auto&& value, auto&& it, auto&& end)
         {
            using V = std::decay_t<T>;
            if (it != end) {
               std::memcpy(&value, &(*it), sizeof(V));
            }
            else {
               throw std::runtime_error("Missing binary data");
            }
            std::advance(it, sizeof(V));
         }
      };

      template <func_t T>
      struct from_binary<T>
      {
         static void op(auto&& /*value*/, auto&& /*it*/, auto&& /*end*/)
         {
         }
      };
      
      // TODO: Handle errors
      inline constexpr size_t int_from_header(auto&& it, auto&& /*end*/)
      {
         header8 h8;
         std::memcpy(&h8, &(*it), 1);
         switch (h8.config) {
            case 0:
               ++it;
               return h8.size;
               break;
            case 1: {
               header16 h;
               std::memcpy(&h, &(*it), 2);
               std::advance(it, 2);
               return h.size;
               break;
            }
            case 2: {
               header32 h;
               std::memcpy(&h, &(*it), 4);
               std::advance(it, 4);
               return h.size;
               break;
            }
            case 3: {
               header64 h;
               std::memcpy(&h, &(*it), 8);
               std::advance(it, 8);
               return h.size;
               break;
            }
            default:
               return 0;
         }
      }
      
      template <size_t N>
      inline constexpr size_t int_from_raw(auto&& it, auto&& /*end*/)
      {
         if constexpr (N < 256) {
            uint8_t i;
            std::memcpy(&i, &(*it), 1);
            ++it;
            return i;
         }
         else if constexpr (N < 65536) {
            uint16_t i;
            std::memcpy(&i, &(*it), 2);
            ++it;
            return i;
         }
         else if constexpr (N < 4294967296) {
            uint32_t i;
            std::memcpy(&i, &(*it), 4);
            ++it;
            return i;
         }
         else {
            uint64_t i;
            std::memcpy(&i, &(*it), 8);
            ++it;
            return i;
         }
      }
      
      template <str_t T>
      struct from_binary<T>
      {
         static void op(auto&& value, auto&& it, auto&& end)
         {
            const auto n = int_from_header(it, end);
            using V = typename std::decay_t<T>::value_type;
            const auto n_bytes = sizeof(V) * n;
            value.resize(n);
            std::memcpy(value.data(), &(*it), n_bytes);
            std::advance(it, n_bytes);
         }
      };
      
      template <array_t T>
      struct from_binary<T>
      {
         static void op(auto&& value, auto&& it, auto&& end)
         {
            // TODO: this doesnt handle non contiguous containers like deque
            static_assert(nano::ranges::contiguous_range<T>);

            using V = typename std::decay_t<T>::value_type;
            if constexpr (has_static_size<T>) {
               static constexpr auto n_bytes = sizeof(V) * get_size<T>();
               std::memcpy(value.data(), &(*it), n_bytes);
               std::advance(it, n_bytes);
            }
            else {
               const auto n = int_from_header(it, end);
               const auto n_bytes = sizeof(V) * n;

               if constexpr (resizeable<T>) {
                  value.resize(n);
               }
               else if (n != value.size()) {
                  throw std::runtime_error("Attempted to read into non resizable container with the wrong number of items.");
               }

               std::memcpy(value.data(), &(*it), n_bytes);
               std::advance(it, n_bytes);
            }
         }
      };

      template <map_t T>
      struct from_binary<T>
      {
         static void op(auto&& value, auto&& it, auto&& end)
         {
            const auto n = int_from_header(it, end);

<<<<<<< HEAD
            for (int i = 0; i < n; i++) {
               static thread_local typename T::key_type key{};
               read<binary>::op(key, it, end);
               read<binary>::op(value[key], it, end);
=======
            for (size_t i = 0; i < n; ++i) {
               if constexpr (std::is_same_v<typename T::key_type,
                                            std::string>) {
                  std::string key{};
                  read<binary>::op(key, it, end);
                  ++it;
                  read<binary>::op(value[key], it, end);
               }
               else {
                  static thread_local typename T::key_type key_value{};
                  read<binary>::op(key_value, it, end);
                  read<binary>::op(value[key_value], it, end);
               }
>>>>>>> b8c4f6f6
            }
         };
      };

      template <nullable_t T>
      struct from_binary<T>
      {
         static void op(auto&& value, auto&& it, auto&& end)
         {
            bool has_value = static_cast<bool>(*it);
            ++it;

            if (has_value) {
               if constexpr (is_specialization_v<T, std::optional>)
                  value = std::make_optional<typename T::value_type>();
               else if constexpr (is_specialization_v<T, std::unique_ptr>)
                  value = std::make_unique<typename T::element_type>();
               else if constexpr (is_specialization_v<T, std::shared_ptr>)
                  value = std::make_shared<typename T::element_type>();

               read<binary>::op(*value, it, end);
            }
            else {
               if constexpr (is_specialization_v<T, std::optional>)
                  value = std::nullopt;
               else if constexpr (is_specialization_v<T, std::unique_ptr>)
                  value = nullptr;
               else if constexpr (is_specialization_v<T, std::shared_ptr>)
                  value = nullptr;
            }
         }
      };
      
      template <class T>
      requires glaze_object_t<T>
      struct from_binary<T>
      {
         static void op(auto&& value, auto&& it, auto&& end)
         {
            const auto n_keys = int_from_header(it, end);
            
            static constexpr auto frozen_map = detail::make_int_map<T>();
            
            for (size_t i = 0; i < n_keys; ++i) {
               const auto key = int_from_header(it, end);
               const auto& member_it = frozen_map.find(key);
               if (member_it != frozen_map.end()) {
                  std::visit(
                     [&](auto&& member_ptr) {
                        read<binary>::op(value.*member_ptr, it, end);
                     },
                     member_it->second);
               }
            }
         }
      };
   }
   
   template <class T, class Buffer>
   inline void read_binary(T&& value, Buffer&& buffer)
   {
      read<opts{.format = binary}>(value, buffer);
   }
}<|MERGE_RESOLUTION|>--- conflicted
+++ resolved
@@ -166,26 +166,10 @@
          {
             const auto n = int_from_header(it, end);
 
-<<<<<<< HEAD
-            for (int i = 0; i < n; i++) {
+            for (size_t i = 0; i < n; ++i) {
                static thread_local typename T::key_type key{};
                read<binary>::op(key, it, end);
                read<binary>::op(value[key], it, end);
-=======
-            for (size_t i = 0; i < n; ++i) {
-               if constexpr (std::is_same_v<typename T::key_type,
-                                            std::string>) {
-                  std::string key{};
-                  read<binary>::op(key, it, end);
-                  ++it;
-                  read<binary>::op(value[key], it, end);
-               }
-               else {
-                  static thread_local typename T::key_type key_value{};
-                  read<binary>::op(key_value, it, end);
-                  read<binary>::op(value[key_value], it, end);
-               }
->>>>>>> b8c4f6f6
             }
          };
       };
